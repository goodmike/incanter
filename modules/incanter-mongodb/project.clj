--- conflicted
+++ resolved
@@ -1,12 +1,6 @@
-<<<<<<< HEAD
-(defproject incanter/incanter-mongodb "1.2.1"
-  :description "Incanter-mongodb is the MongoDB module of the Incanter project."
-  :dependencies [[incanter/incanter-core "1.2.1"]
-=======
 (defproject incanter/incanter-mongodb "1.2.3-SNAPSHOT"
   :description "Incanter-mongodb is the MongoDB module of the Incanter project."
   :dependencies [[incanter/incanter-core "1.2.3-SNAPSHOT"]
->>>>>>> d5826df2
                  [congomongo "0.1.2-SNAPSHOT"]]
   :dev-dependencies [[lein-clojars "0.5.0-SNAPSHOT"]
                      [leiningen/lein-swank "1.1.0"]])