<<<<<<< HEAD
(defproject incanter/incanter-processing "1.2.2-SNAPSHOT"
  :description "Incanter-processing is the Processing module of the Incanter project."
  :dependencies [[incanter/incanter-core "1.2.2-SNAPSHOT"]
=======
(defproject incanter/incanter-processing "1.2.1"
  :description "Incanter-processing is the Processing module of the Incanter project."
  :dependencies [[incanter/incanter-core "1.2.1"]
>>>>>>> ccb6da6e
                 [incanter/processing-core "1"]]
  :dev-dependencies [[lein-clojars "0.5.0-SNAPSHOT"]
                     [leiningen/lein-swank "1.1.0"]])<|MERGE_RESOLUTION|>--- conflicted
+++ resolved
@@ -1,12 +1,6 @@
-<<<<<<< HEAD
-(defproject incanter/incanter-processing "1.2.2-SNAPSHOT"
-  :description "Incanter-processing is the Processing module of the Incanter project."
-  :dependencies [[incanter/incanter-core "1.2.2-SNAPSHOT"]
-=======
 (defproject incanter/incanter-processing "1.2.1"
   :description "Incanter-processing is the Processing module of the Incanter project."
   :dependencies [[incanter/incanter-core "1.2.1"]
->>>>>>> ccb6da6e
                  [incanter/processing-core "1"]]
   :dev-dependencies [[lein-clojars "0.5.0-SNAPSHOT"]
                      [leiningen/lein-swank "1.1.0"]])