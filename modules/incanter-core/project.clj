(defproject incanter/incanter-core "1.2.3"
  :description "Incanter-core is the core module of the Incanter project."
<<<<<<< HEAD
  :dependencies [
                 [org.clojure/clojure "1.2.0-beta1"]
                 [org.clojure/clojure-contrib "1.2.0-beta1"]
=======
  :dependencies [[org.clojure/clojure "1.2.0"]
                 [org.clojure/clojure-contrib "1.2.0"]
>>>>>>> 43341be1
                 [incanter/parallelcolt "0.9.4"]]
  :dev-dependencies [[lein-javac "1.2.1-SNAPSHOT"]
                     [lein-clojars "0.6.0"]]
  :java-source-path "src")<|MERGE_RESOLUTION|>--- conflicted
+++ resolved
@@ -1,13 +1,7 @@
 (defproject incanter/incanter-core "1.2.3"
   :description "Incanter-core is the core module of the Incanter project."
-<<<<<<< HEAD
-  :dependencies [
-                 [org.clojure/clojure "1.2.0-beta1"]
-                 [org.clojure/clojure-contrib "1.2.0-beta1"]
-=======
   :dependencies [[org.clojure/clojure "1.2.0"]
                  [org.clojure/clojure-contrib "1.2.0"]
->>>>>>> 43341be1
                  [incanter/parallelcolt "0.9.4"]]
   :dev-dependencies [[lein-javac "1.2.1-SNAPSHOT"]
                      [lein-clojars "0.6.0"]]
